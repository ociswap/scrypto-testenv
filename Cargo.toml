[package]
name = "scrypto_testenv"
<<<<<<< HEAD
version = "0.6.3"
=======
version = "0.7.0"
>>>>>>> e4574d49
edition = "2021"
license = "MIT"
description = "Test environment helper for Radix Scrypto making it easier to write automatic tests"
repository = "https://github.com/ociswap/scrypto-testenv"

[dependencies]
scrypto = "1.2.0"
radix-transactions = "1.2.0"
radix-engine = "1.2.0"
radix-substate-store-impls = "1.2.0"
scrypto-test = "1.2.0"
lazy_static = "1.4.0"

[lib]
crate-type = ["cdylib", "lib"]

[workspace]
# Set the package crate as its own empty workspace, to hide it from any potential ancestor workspace
# Remove this [workspace] section if you intend the package to be part of a Cargo workspace<|MERGE_RESOLUTION|>--- conflicted
+++ resolved
@@ -1,10 +1,6 @@
 [package]
 name = "scrypto_testenv"
-<<<<<<< HEAD
-version = "0.6.3"
-=======
 version = "0.7.0"
->>>>>>> e4574d49
 edition = "2021"
 license = "MIT"
 description = "Test environment helper for Radix Scrypto making it easier to write automatic tests"
